--- conflicted
+++ resolved
@@ -156,11 +156,7 @@
 
         public async Task ExtractFiles(string directoryName, IFileSystem fileSystem, ProgressReportToken? progressReportToken = null)
         {
-<<<<<<< HEAD
-            List<ExtractionProgressedToken>? extractionProgressedTokens = null;
-=======
-            List<ProcessingProgressedToken> extractionProgressedTokens = null;
->>>>>>> 308cbc94
+            List<ProcessingProgressedToken>? extractionProgressedTokens = null;
             if (progressReportToken != null)
             {
                 extractionProgressedTokens = new List<ProcessingProgressedToken>();
@@ -192,13 +188,8 @@
 
                 if (partition.ExeFs != null)
                 {
-<<<<<<< HEAD
-                    ExtractionProgressedToken? exefsExtractionProgressedToken = null;
-                    if (exefsExtractionProgressedToken != null && extractionProgressedTokens != null)
-=======
-                    ProcessingProgressedToken exefsExtractionProgressedToken = null;
+                    ProcessingProgressedToken? exefsExtractionProgressedToken = null;
                     if (exefsExtractionProgressedToken != null)
->>>>>>> 308cbc94
                     {
                         exefsExtractionProgressedToken = new ProcessingProgressedToken();
                         exefsExtractionProgressedToken.FileCountChanged += onExtractionTokenProgressed;
@@ -209,17 +200,10 @@
 
                 if (partition.Header != null)
                 {
-<<<<<<< HEAD
-                    ExtractionProgressedToken? exefsExtractionProgressedToken = null;
-                    if (exefsExtractionProgressedToken != null && extractionProgressedTokens != null)
-                    {
-                        exefsExtractionProgressedToken = new ExtractionProgressedToken
-=======
                     ProcessingProgressedToken exefsExtractionProgressedToken = null;
                     if (exefsExtractionProgressedToken != null)
                     {
                         exefsExtractionProgressedToken = new ProcessingProgressedToken
->>>>>>> 308cbc94
                         {
                             TotalFileCount = 1
                         };
@@ -228,29 +212,17 @@
                     }
                     tasks.Add(Task.Run(() =>
                     {
-<<<<<<< HEAD
-                        fileSystem.WriteAllBytes(Path.Combine(directoryName, GetHeaderFileName(i)), partition.Header.ToBinary().ReadArray());
-                        exefsExtractionProgressedToken?.IncrementExtractedFileCount();
-=======
                         File.WriteAllBytes(Path.Combine(directoryName, GetHeaderFileName(i)), partition.Header.ToBinary().ReadArray());
                         exefsExtractionProgressedToken?.IncrementProcessedFileCount();
->>>>>>> 308cbc94
                     }));
                 }
 
                 if (partition.ExHeader != null)
                 {
-<<<<<<< HEAD
-                    ExtractionProgressedToken? exefsExtractionProgressedToken = null;
-                    if (exefsExtractionProgressedToken != null && extractionProgressedTokens != null)
-                    {
-                        exefsExtractionProgressedToken = new ExtractionProgressedToken
-=======
-                    ProcessingProgressedToken exefsExtractionProgressedToken = null;
+                    ProcessingProgressedToken? exefsExtractionProgressedToken = null;
                     if (exefsExtractionProgressedToken != null)
                     {
                         exefsExtractionProgressedToken = new ProcessingProgressedToken
->>>>>>> 308cbc94
                         {
                             TotalFileCount = 1
                         };
@@ -259,25 +231,15 @@
                     }
                     tasks.Add(Task.Run(() =>
                     {
-<<<<<<< HEAD
-                        fileSystem.WriteAllBytes(Path.Combine(directoryName, GetExHeaderFileName(i)), partition.ExHeader.ToByteArray());
-                        exefsExtractionProgressedToken?.IncrementExtractedFileCount();
-=======
                         File.WriteAllBytes(Path.Combine(directoryName, GetExHeaderFileName(i)), partition.ExHeader.ToByteArray());
                         exefsExtractionProgressedToken?.IncrementProcessedFileCount();
->>>>>>> 308cbc94
                     }));
                 }
 
                 if (partition.RomFs != null)
                 {
-<<<<<<< HEAD
-                    ExtractionProgressedToken? romfsExtractionProgressedToken = null;
-                    if (romfsExtractionProgressedToken != null && extractionProgressedTokens != null)
-=======
                     ProcessingProgressedToken romfsExtractionProgressedToken = null;
                     if (romfsExtractionProgressedToken != null)
->>>>>>> 308cbc94
                     {
                         romfsExtractionProgressedToken = new ProcessingProgressedToken();
                         romfsExtractionProgressedToken.FileCountChanged += onExtractionTokenProgressed;
@@ -371,8 +333,6 @@
                 0 => "Logo.bin",
                 _ => "Logo-" + partitionId.ToString() + ".bin",
             };
-<<<<<<< HEAD
-=======
         }
 
         public async Task Save(string filename, IFileSystem fileSystem)
@@ -383,7 +343,6 @@
         public async Task Save(string filename)
         {
             await Save(filename, PhysicalFileSystem.Instance);
->>>>>>> 308cbc94
         }
 
         #region IDisposable Support
