﻿Imports System.IO
Imports System.Text.RegularExpressions

Public Class Converter
    Implements IDisposable

    Public Event ConsoleOutputReceived(sender As Object, e As DataReceivedEventArgs)

    ''' <summary>
    ''' Whether or not to forward console output of child processes to the current process.
    ''' </summary>
    ''' <returns></returns>
    Public Property OutputConsoleOutput As Boolean = True

    Private Async Function RunProgram(program As String, arguments As String) As Task
        Dim handlersRegistered As Boolean = False

        Dim p As New Process
        p.StartInfo.FileName = program
        p.StartInfo.WorkingDirectory = Path.GetDirectoryName(program)
        p.StartInfo.Arguments = arguments
        p.StartInfo.WindowStyle = ProcessWindowStyle.Hidden
        p.StartInfo.CreateNoWindow = True
        p.StartInfo.RedirectStandardOutput = OutputConsoleOutput
        p.StartInfo.RedirectStandardError = p.StartInfo.RedirectStandardOutput
        p.StartInfo.UseShellExecute = False

        If p.StartInfo.RedirectStandardOutput Then
            AddHandler p.OutputDataReceived, AddressOf OnInputRecieved
            AddHandler p.ErrorDataReceived, AddressOf OnInputRecieved
            handlersRegistered = True
        End If

        p.Start()

        p.BeginOutputReadLine()
        p.BeginErrorReadLine()

        Await Task.Run(Sub() p.WaitForExit())

        If handlersRegistered Then
            RemoveHandler p.OutputDataReceived, AddressOf OnInputRecieved
            RemoveHandler p.ErrorDataReceived, AddressOf OnInputRecieved
        End If
    End Function

    Private Sub OnInputRecieved(sender As Object, e As DataReceivedEventArgs)
        If TypeOf sender Is Process AndAlso Not String.IsNullOrEmpty(e.Data) Then
            Console.Write($"[{Path.GetFileNameWithoutExtension(DirectCast(sender, Process).StartInfo.FileName)}] ")
            Console.WriteLine(e.Data)
            RaiseEvent ConsoleOutputReceived(Me, e)
        End If
    End Sub

#Region "Tool Management"
    Private Property ToolDirectory As String
    Private Property Path_3dstool As String
    Private Property Path_3dsbuilder As String
    Private Property Path_makerom As String
<<<<<<< HEAD
    Private Property Path_ndstool As String
=======
    Private Property Path_ctrtool As String
>>>>>>> 38875b64

    Private Sub ResetToolDirectory()
        ToolDirectory = Path.Combine(Environment.GetFolderPath(Environment.SpecialFolder.LocalApplicationData), "DotNet3DSToolkit-" & Guid.NewGuid.ToString)
        If Directory.Exists(ToolDirectory) Then
            ResetToolDirectory()
        Else
            Directory.CreateDirectory(ToolDirectory)
        End If
    End Sub

    ''' <summary>
    ''' Copies 3dstool.exe to the the tools directory if it's not already there.
    ''' </summary>
    Private Sub Copy3DSTool()
        If String.IsNullOrEmpty(ToolDirectory) Then
            ResetToolDirectory()
        End If

        Dim exePath = Path.Combine(ToolDirectory, "3dstool.exe")
        Dim txtPath = Path.Combine(ToolDirectory, "ignore_3dstool.txt")

        If Not File.Exists(exePath) Then
            File.WriteAllBytes(exePath, My.Resources._3dstool)
            Path_3dstool = exePath
        End If

        If Not File.Exists(txtPath) Then
            File.WriteAllText(Path.Combine(ToolDirectory, "ignore_3dstool.txt"), My.Resources.ignore_3dstool)
        End If
    End Sub

    Private Sub Copy3DSBuilder()
        If String.IsNullOrEmpty(ToolDirectory) Then
            ResetToolDirectory()
        End If

        Dim exePath = Path.Combine(ToolDirectory, "3DS Builder.exe")
        If Not File.Exists(exePath) Then
            File.WriteAllBytes(exePath, My.Resources._3DS_Builder)
            Path_3dsbuilder = exePath
        End If
    End Sub

    Private Sub CopyCtrTool()
        If String.IsNullOrEmpty(ToolDirectory) Then
            ResetToolDirectory()
        End If

        Dim exePath = Path.Combine(ToolDirectory, "ctrtool.exe")
        If Not File.Exists(exePath) Then
            File.WriteAllBytes(exePath, My.Resources.ctrtool)
            Path_ctrtool = exePath
        End If
    End Sub

    Private Sub CopyMakeRom()
        If String.IsNullOrEmpty(ToolDirectory) Then
            ResetToolDirectory()
        End If

        Dim exePath = Path.Combine(ToolDirectory, "makerom.exe")
        If Not File.Exists(exePath) Then
            File.WriteAllBytes(exePath, My.Resources.makerom)
            Path_makerom = exePath
        End If
    End Sub

    Private Sub CopyNDSTool()
        If String.IsNullOrEmpty(ToolDirectory) Then
            ResetToolDirectory()
        End If

        Dim exePath = Path.Combine(ToolDirectory, "ndstool.exe")
        If Not File.Exists(exePath) Then
            File.WriteAllBytes(exePath, My.Resources.ndstool)
            Path_ndstool = exePath
        End If
    End Sub

    Private Sub DeleteTools()
        If Directory.Exists(ToolDirectory) Then
            Directory.Delete(ToolDirectory, True)
        End If
    End Sub
#End Region

#Region "Extraction"
    Public Sub ExtractPrivateHeader(sourceCCI As String, outputFile As String)
        Dim onlineHeaderBinPath = outputFile
        Using f As New FileStream(sourceCCI, FileMode.Open, FileAccess.Read)
            Dim buffer(&H2E00 + 1) As Byte
            f.Seek(&H1200, SeekOrigin.Begin)
            f.Read(buffer, 0, &H2E00)
            File.WriteAllBytes(onlineHeaderBinPath, buffer)
        End Using
    End Sub
    Private Async Function ExtractCCIPartitions(options As ExtractionOptions) As Task
        Dim headerNcchPath As String = Path.Combine(options.DestinationDirectory, options.RootHeaderName)
        Await RunProgram(Path_3dstool, $"-xtf 3ds ""{options.SourceRom}"" --header ""{headerNcchPath}"" -0 DecryptedPartition0.bin -1 DecryptedPartition1.bin -2 DecryptedPartition2.bin -6 DecryptedPartition6.bin -7 DecryptedPartition7.bin")
    End Function

    Private Async Function ExtractCIAPartitions(options As ExtractionOptions) As Task
        Dim headerNcchPath As String = Path.Combine(options.DestinationDirectory, options.RootHeaderName)
        Await RunProgram(Path_ctrtool, $"--content=Partition ""{options.SourceRom}""")

        Dim partitionRegex As New Regex("Partition\.000([0-9])\.[0-9]{8}")
        Dim replace As String = "DecryptedPartition$1.bin"
        For Each item In Directory.GetFiles(ToolDirectory)
            If partitionRegex.IsMatch(item) Then
                File.Move(item, partitionRegex.Replace(item, replace))
            End If
        Next
    End Function

    Private Async Function ExtractPartition0(options As ExtractionOptions, partitionFilename As String, ctrTool As Boolean) As Task
        'Extract partitions
        Dim exheaderPath As String = Path.Combine(options.DestinationDirectory, options.ExheaderName)
        Dim headerPath As String = Path.Combine(options.DestinationDirectory, options.Partition0HeaderName)
        Dim logoPath As String = Path.Combine(options.DestinationDirectory, options.LogoLZName)
        Dim plainPath As String = Path.Combine(options.DestinationDirectory, options.PlainRGNName)
        Await RunProgram(Path_3dstool, $"-xtf cxi ""{partitionFilename}"" --header ""{headerPath}"" --exh ""{exheaderPath}"" --exefs DecryptedExeFS.bin --romfs DecryptedRomFS.bin --logo ""{logoPath}"" --plain ""{plainPath}""")

        'Extract romfs and exefs
        Dim romfsDir As String = Path.Combine(options.DestinationDirectory, options.RomFSDirName)
        Dim exefsDir As String = Path.Combine(options.DestinationDirectory, options.ExeFSDirName)
        Dim exefsHeaderPath As String = Path.Combine(options.DestinationDirectory, options.ExeFSHeaderName)
        Dim tasks As New List(Of Task)

        '- romfs
        If ctrTool Then
            Await RunProgram(Path_ctrtool, $"-t romfs --romfsdir ""{romfsDir}"" DecryptedRomFS.bin")
        Else
            tasks.Add(RunProgram(Path_3dstool, $"-xtf romfs DecryptedRomFS.bin --romfs-dir ""{romfsDir}"""))
        End If

        '- exefs
        Dim exefsExtractionOptions As String
        'If options.DecompressCodeBin Then
        exefsExtractionOptions = "-xutf"
        'Else
        '    exefsExtractionOptions = "-xtf"
        'End If

        If ctrTool Then
            Await RunProgram(Path_ctrtool, $"-t exefs --exefsdir=""{exefsDir}"" DecryptedExeFS.bin --decompresscode")
        Else
            tasks.Add(Task.Run(Async Function() As Task
                                   '- exefs
                                   Await RunProgram(Path_3dstool, $"{exefsExtractionOptions} exefs DecryptedExeFS.bin --exefs-dir ""{exefsDir}"" --header ""{exefsHeaderPath}""")

                                   File.Move(Path.Combine(options.DestinationDirectory, options.ExeFSDirName, "banner.bnr"), Path.Combine(options.DestinationDirectory, options.ExeFSDirName, "banner.bin"))
                                   File.Move(Path.Combine(options.DestinationDirectory, options.ExeFSDirName, "icon.icn"), Path.Combine(options.DestinationDirectory, options.ExeFSDirName, "icon.bin"))

                                   '- banner
                                   Await RunProgram(Path_3dstool, $"-x -t banner -f ""{Path.Combine(options.DestinationDirectory, options.ExeFSDirName, "banner.bin")}"" --banner-dir ""{Path.Combine(options.DestinationDirectory, "ExtractedBanner")}""")

                                   File.Move(Path.Combine(options.DestinationDirectory, "ExtractedBanner", "banner0.bcmdl"), Path.Combine(options.DestinationDirectory, "ExtractedBanner", "banner.cgfx"))
                               End Function))
        End If

        'Cleanup while we're waiting
        File.Delete(Path.Combine(ToolDirectory, "DecryptedPartition0.bin"))

        'Wait for all extractions
        Await Task.WhenAll(tasks)

        'Cleanup the rest
        File.Delete(Path.Combine(ToolDirectory, "DecryptedRomFS.bin"))
        File.Delete(Path.Combine(ToolDirectory, "DecryptedExeFS.bin"))
    End Function

    Private Async Function ExtractPartition1(options As ExtractionOptions) As Task
        If File.Exists(Path.Combine(ToolDirectory, "DecryptedPartition1.bin")) Then
            'Extract
            Dim headerPath As String = Path.Combine(options.DestinationDirectory, options.Partition1HeaderName)
            Dim extractedPath As String = Path.Combine(options.DestinationDirectory, options.ExtractedManualDirName)
            Await RunProgram(Path_3dstool, $"-xtf cfa DecryptedPartition1.bin --header ""{headerPath}"" --romfs DecryptedManual.bin")
            Await RunProgram(Path_3dstool, $"-xtf romfs DecryptedManual.bin --romfs-dir ""{extractedPath}""")

            'Cleanup
            File.Delete(Path.Combine(ToolDirectory, "DecryptedPartition1.bin"))
            File.Delete(Path.Combine(ToolDirectory, "DecryptedManual.bin"))
        End If
    End Function

    Private Async Function ExtractPartition2(options As ExtractionOptions) As Task
        If File.Exists(Path.Combine(ToolDirectory, "DecryptedPartition2.bin")) Then
            'Extract
            Dim headerPath As String = Path.Combine(options.DestinationDirectory, options.Partition2HeaderName)
            Dim extractedPath As String = Path.Combine(options.DestinationDirectory, options.ExtractedDownloadPlayDirName)
            Await RunProgram(Path_3dstool, $"-xtf cfa DecryptedPartition2.bin --header ""{headerPath}"" --romfs DecryptedDownloadPlay.bin")
            Await RunProgram(Path_3dstool, $"-xtf romfs DecryptedDownloadPlay.bin --romfs-dir ""{extractedPath}""")

            'Cleanup
            File.Delete(Path.Combine(ToolDirectory, "DecryptedPartition2.bin"))
            File.Delete(Path.Combine(ToolDirectory, "DecryptedDownloadPlay.bin"))
        End If
    End Function

    Private Async Function ExtractPartition6(options As ExtractionOptions) As Task
        If File.Exists(Path.Combine(ToolDirectory, "DecryptedPartition6.bin")) Then
            'Extract
            Dim headerPath As String = Path.Combine(options.DestinationDirectory, options.Partition6HeaderName)
            Dim extractedPath As String = Path.Combine(options.DestinationDirectory, options.N3DSUpdateDirName)
            Await RunProgram(Path_3dstool, $"-xtf cfa DecryptedPartition6.bin --header ""{headerPath}"" --romfs DecryptedN3DSUpdate.bin")
            Await RunProgram(Path_3dstool, $"-xtf romfs DecryptedN3DSUpdate.bin --romfs-dir ""{extractedPath}""")

            'Cleanup
            File.Delete(Path.Combine(ToolDirectory, "DecryptedPartition6.bin"))
            File.Delete(Path.Combine(ToolDirectory, "DecryptedN3DSUpdate.bin"))
        End If
    End Function

    Private Async Function ExtractPartition7(options As ExtractionOptions) As Task
        If File.Exists(Path.Combine(ToolDirectory, "DecryptedPartition7.bin")) Then
            'Extract
            Dim headerPath As String = Path.Combine(options.DestinationDirectory, options.Partition7HeaderName)
            Dim extractedPath As String = Path.Combine(options.DestinationDirectory, options.O3DSUpdateDirName)
            Await RunProgram(Path_3dstool, $"-xtf cfa DecryptedPartition7.bin --header ""{headerPath}"" --romfs DecryptedO3DSUpdate.bin")
            Await RunProgram(Path_3dstool, $"-xtf romfs DecryptedO3DSUpdate.bin --romfs-dir ""{extractedPath}""")

            'Cleanup
            File.Delete(Path.Combine(ToolDirectory, "DecryptedPartition7.bin"))
            File.Delete(Path.Combine(ToolDirectory, "DecryptedO3DSUpdate.bin"))
        End If
    End Function
#End Region

#Region "Building Parts"
    Private Sub UpdateExheader(options As BuildOptions, isCia As Boolean)
        Using f As New FileStream(Path.Combine(options.SourceDirectory, options.ExheaderName), FileMode.Open, FileAccess.ReadWrite)
            f.Seek(&HD, SeekOrigin.Begin)
            Dim sciD = f.ReadByte

            If options.CompressCodeBin Then
                sciD = sciD Or 1     'We want to set bit 1 to 1 to force using a compressed code.bin
            Else
                sciD = sciD And &HFE 'We want to set bit 1 to 0 to avoid using a compressed code.bin
            End If

            If isCia Then
                sciD = sciD Or 2 'Set bit 2 to 1
            Else
                sciD = sciD And &HFD 'Set bit 2 to 0
            End If


            f.Seek(&HD, IO.SeekOrigin.Begin)
            f.WriteByte(sciD)
            f.Flush()
        End Using
    End Sub

    Private Async Function BuildRomFS(options As BuildOptions) As Task
        Dim romfsDir = Path.Combine(options.SourceDirectory, options.RomFSDirName)
        Await BuildRomFS(romfsDir, "CustomRomFS.bin")
    End Function

    Public Async Function BuildRomFS(sourceDirectory As String, outputFile As String) As Task
        Await RunProgram(Path_3dstool, $"-ctf romfs ""{outputFile}"" --romfs-dir ""{sourceDirectory}""")
    End Function

    Private Async Function BuildExeFS(options As BuildOptions) As Task
        File.Move(Path.Combine(options.SourceDirectory, options.ExeFSDirName, "banner.bin"), Path.Combine(options.SourceDirectory, options.ExeFSDirName, "banner.bnr"))
        File.Move(Path.Combine(options.SourceDirectory, options.ExeFSDirName, "icon.bin"), Path.Combine(options.SourceDirectory, options.ExeFSDirName, "icon.icn"))

        If options.CompressCodeBin Then
            Throw New NotImplementedException
            '"3dstool -zvf code-patched.bin --compress-type blz --compress-out exefs/code.bin"
        End If

        Dim headerPath As String = Path.Combine(options.SourceDirectory, options.ExeFSHeaderName)
        Dim exefsPath As String = Path.Combine(options.SourceDirectory, options.ExeFSDirName)
        Await RunProgram(Path_3dstool, $"-ctf exefs CustomExeFS.bin --exefs-dir ""{exefsPath}"" --header ""{headerPath}""")

        File.Move(Path.Combine(options.SourceDirectory, options.ExeFSDirName, "banner.bnr"), Path.Combine(options.SourceDirectory, options.ExeFSDirName, "banner.bin"))
        File.Move(Path.Combine(options.SourceDirectory, options.ExeFSDirName, "icon.icn"), Path.Combine(options.SourceDirectory, options.ExeFSDirName, "icon.bin"))
    End Function

    Private Async Function BuildPartition0(options As BuildOptions) As Task
        'Build romfs and exefs
        Dim romfsTask = BuildRomFS(options)
        Dim exefsTask = BuildExeFS(options)
        Await romfsTask
        Await exefsTask

        'Build cxi
        Dim exheaderPath As String = Path.Combine(options.SourceDirectory, options.ExheaderName)
        Dim headerPath As String = Path.Combine(options.SourceDirectory, options.Partition0HeaderName)
        Dim logoPath As String = Path.Combine(options.SourceDirectory, options.LogoLZName)
        Dim plainPath As String = Path.Combine(options.SourceDirectory, options.PlainRGNName)
        Await RunProgram(Path_3dstool, $"-ctf cxi CustomPartition0.bin --header ""{headerPath}"" --exh ""{exheaderPath}"" --exefs CustomExeFS.bin --romfs CustomRomFS.bin --logo ""{logoPath}"" --plain ""{plainPath}""")

        'Cleanup
        File.Delete(Path.Combine(ToolDirectory, "CustomExeFS.bin"))
        File.Delete(Path.Combine(ToolDirectory, "CustomRomFS.bin"))
    End Function

    Private Async Function BuildPartition1(options As BuildOptions) As Task
        Dim headerPath As String = Path.Combine(options.SourceDirectory, options.Partition1HeaderName)
        Dim extractedPath As String = Path.Combine(options.SourceDirectory, options.ExtractedManualDirName)
        Await RunProgram(Path_3dstool, $"-ctf romfs CustomManual.bin --romfs-dir ""{extractedPath}""")
        Await RunProgram(Path_3dstool, $"-ctf cfa CustomPartition1.bin --header ""{headerPath}"" --romfs CustomManual.bin")
        File.Delete(Path.Combine(ToolDirectory, "CustomManual.bin"))
    End Function

    Private Async Function BuildPartition2(options As BuildOptions) As Task
        Dim headerPath As String = Path.Combine(options.SourceDirectory, options.Partition2HeaderName)
        Dim extractedPath As String = Path.Combine(options.SourceDirectory, options.ExtractedDownloadPlayDirName)
        Await RunProgram(Path_3dstool, $"-ctf romfs CustomDownloadPlay.bin --romfs-dir ""{extractedPath}""")
        Await RunProgram(Path_3dstool, $"-ctf cfa CustomPartition2.bin --header ""{headerPath}"" --romfs CustomDownloadPlay.bin")
        File.Delete(Path.Combine(ToolDirectory, "CustomDownloadPlay.bin"))
    End Function

    Private Async Function BuildPartition6(options As BuildOptions) As Task
        Dim headerPath As String = Path.Combine(options.SourceDirectory, options.Partition6HeaderName)
        Dim extractedPath As String = Path.Combine(options.SourceDirectory, options.N3DSUpdateDirName)
        Await RunProgram(Path_3dstool, $"-ctf romfs CustomN3DSUpdate.bin --romfs-dir ""{extractedPath}""")
        Await RunProgram(Path_3dstool, $"-ctf cfa CustomPartition6.bin --header ""{headerPath}"" --romfs CustomN3DSUpdate.bin")
        File.Delete(Path.Combine(ToolDirectory, "CustomN3DSUpdate.bin"))
    End Function

    Private Async Function BuildPartition7(options As BuildOptions) As Task
        Dim headerPath As String = Path.Combine(options.SourceDirectory, options.Partition7HeaderName)
        Dim extractedPath As String = Path.Combine(options.SourceDirectory, options.O3DSUpdateDirName)
        Await RunProgram(Path_3dstool, $"-ctf romfs CustomO3DSUpdate.bin --romfs-dir ""{extractedPath}""")
        Await RunProgram(Path_3dstool, $"-ctf cfa CustomPartition7.bin --header ""{headerPath}"" --romfs CustomO3DSUpdate.bin")
        File.Delete(Path.Combine(ToolDirectory, "CustomO3DSUpdate.bin"))
    End Function

    Private Async Function BuildPartitions(options As BuildOptions) As Task
        Copy3DSTool()

        Dim partitionTasks As New List(Of Task)
        partitionTasks.Add(BuildPartition0(options))
        partitionTasks.Add(BuildPartition1(options))
        partitionTasks.Add(BuildPartition2(options))
        partitionTasks.Add(BuildPartition6(options))
        partitionTasks.Add(BuildPartition7(options))
        Await Task.WhenAll(partitionTasks)

    End Function


#End Region

#Region "Top Level Public Methods"
    ''' <summary>
    ''' Extracts a decrypted CCI ROM.
    ''' </summary>
    ''' <param name="filename">Full path of the ROM to extract.</param>
    ''' <param name="outputDirectory">Directory into which to extract the files.</param>
    Public Async Function ExtractCCI(filename As String, outputDirectory As String) As Task
        Dim options As New ExtractionOptions
        options.SourceRom = filename
        options.DestinationDirectory = outputDirectory
        Await ExtractCCI(options)
    End Function

    ''' <summary>
    ''' Extracts a CCI ROM.
    ''' </summary>
    Public Async Function ExtractCCI(options As ExtractionOptions) As Task
        Copy3DSTool()

        If Directory.Exists(options.DestinationDirectory) Then
            Directory.Delete(options.DestinationDirectory, True)
        End If
        Directory.CreateDirectory(options.DestinationDirectory)

        Await ExtractCCIPartitions(options)

        Dim partitionExtractions As New List(Of Task)
        partitionExtractions.Add(ExtractPartition0(options, "DecryptedPartition0.bin", False))
        partitionExtractions.Add(ExtractPartition1(options))
        partitionExtractions.Add(ExtractPartition2(options))
        partitionExtractions.Add(ExtractPartition6(options))
        partitionExtractions.Add(ExtractPartition7(options))
        Await Task.WhenAll(partitionExtractions)
    End Function

    ''' <summary>
    ''' Extracts a decrypted CXI ROM.
    ''' </summary>
    ''' <param name="filename">Full path of the ROM to extract.</param>
    ''' <param name="outputDirectory">Directory into which to extract the files.</param>
    Public Async Function ExtractCXI(filename As String, outputDirectory As String) As Task
        Dim options As New ExtractionOptions
        options.SourceRom = filename
        options.DestinationDirectory = outputDirectory
        Await ExtractCXI(options)
    End Function

    ''' <summary>
    ''' Extracts a CXI partition.
    ''' </summary>
    Public Async Function ExtractCXI(options As ExtractionOptions) As Task
        Copy3DSTool()
        CopyCtrTool()

        If Directory.Exists(options.DestinationDirectory) Then
            Directory.Delete(options.DestinationDirectory, True)
        End If
        Directory.CreateDirectory(options.DestinationDirectory)

        'Extract partition 0, which is the only partition we have
        Await ExtractPartition0(options, options.SourceRom, True)
    End Function

    ''' <summary>
    ''' Extracts a decrypted CIA.
    ''' </summary>
    ''' <param name="filename">Full path of the ROM to extract.</param>
    ''' <param name="outputDirectory">Directory into which to extract the files.</param>
    Public Async Function ExtractCIA(filename As String, outputDirectory As String) As Task
        Dim options As New ExtractionOptions
        options.SourceRom = filename
        options.DestinationDirectory = outputDirectory
        Await ExtractCIA(options)
    End Function

    ''' <summary>
    ''' Extracts a CIA.
    ''' </summary>
    Public Async Function ExtractCIA(options As ExtractionOptions) As Task
        Copy3DSTool()
        CopyCtrTool()

        If Directory.Exists(options.DestinationDirectory) Then
            Directory.Delete(options.DestinationDirectory, True)
        End If
        Directory.CreateDirectory(options.DestinationDirectory)

        Await ExtractCIAPartitions(options)

        Dim partitionExtractions As New List(Of Task)
        partitionExtractions.Add(ExtractPartition0(options, "DecryptedPartition0.bin", False))
        partitionExtractions.Add(ExtractPartition1(options))
        partitionExtractions.Add(ExtractPartition2(options))
        partitionExtractions.Add(ExtractPartition6(options))
        partitionExtractions.Add(ExtractPartition7(options))
        Await Task.WhenAll(partitionExtractions)
    End Function

    ''' <summary>
    ''' Extracts a decrypted CCI or CXI ROM.
    ''' </summary>
    ''' <param name="filename">Full path of the ROM to extract.</param>
    ''' <param name="outputDirectory">Directory into which to extract the files.</param>
    ''' <remarks>Extraction type is determined by file extension.  Extensions of ".cxi" are extracted as CXI, all others are extracted as CCI.  To override this behavior, use a more specific extraction function.</remarks>
    Public Async Function ExtractAuto(filename As String, outputDirectory As String) As Task
        If Path.GetExtension(filename).ToLower = ".cxi" Then
            Await ExtractCXI(filename, outputDirectory)
        ElseIf Path.GetExtension(filename).ToLower = ".cia" Then
            Await ExtractCIA(filename, outputDirectory)
        Else
            Await ExtractCCI(filename, outputDirectory)
        End If
    End Function

    ''' <summary>
    ''' Builds a decrypted CCI/3DS file, for use with Citra or Decrypt9
    ''' </summary>
    ''' <param name="options"></param>
    Public Async Function Build3DSDecrypted(options As BuildOptions) As Task
        UpdateExheader(options, False)

        Dim headerPath As String = Path.Combine(options.SourceDirectory, options.RootHeaderName)
        Dim outputPath As String = Path.Combine(options.SourceDirectory, options.Destination)
        Dim partitionArgs As String = ""

        If Not File.Exists(headerPath) Then
            Throw New IOException($"NCCH header not found.  This can happen if you extracted a CXI and are trying to rebuild a decrypted CCI.  Try building as a key-0 encrypted CCI instead.  Path of missing header: ""{headerPath}"".")
        End If

        Await BuildPartitions(options)

        'Delete partitions that are too small
        For Each item In {0, 1, 2, 6, 7}
            Dim info As New FileInfo(Path.Combine(ToolDirectory, "CustomPartition" & item.ToString & ".bin"))
            If info.Length <= 20000 Then
                File.Delete(info.FullName)
            Else
                Dim num = item.ToString
                partitionArgs &= $" -{num} CustomPartition{num}.bin"
            End If
        Next

        Await RunProgram(Path_3dstool, $"-ctf 3ds ""{outputPath}"" --header ""{headerPath}""{partitionArgs}")

        'Cleanup
        For Each item In {0, 1, 2, 6, 7}
            Dim partition = Path.Combine(ToolDirectory, "CustomPartition" & item.ToString & ".bin")
            If File.Exists(partition) Then
                File.Delete(partition)
            End If
        Next
    End Function

    ''' <summary>
    ''' Builds a decrypted CCI from the given files.
    ''' </summary>
    ''' <param name="sourceDirectory">Path of the files to build.  Must have been created with <see cref="ExtractAuto(String, String)"/> or equivalent function using default settings.</param>
    ''' <param name="outputROM">Destination of the output ROM.</param>
    Public Async Function Build3DSDecrypted(sourceDirectory As String, outputROM As String) As Task
        Dim options As New BuildOptions
        options.SourceDirectory = sourceDirectory
        options.Destination = outputROM

        Await Build3DSDecrypted(options)
    End Function

    ''' <summary>
    ''' Builds a CCI/3DS file encrypted with a 0-key, for use with Gateway.  Excludes update partitions, download play, and manual.
    ''' </summary>
    ''' <param name="options"></param>
    Public Async Function Build3DS0Key(options As BuildOptions) As Task
        Copy3DSBuilder()

        UpdateExheader(options, False)

        Dim exHeader As String = Path.Combine(options.SourceDirectory, options.ExheaderName)
        Dim exeFS As String = Path.Combine(options.SourceDirectory, options.ExeFSDirName)
        Dim romFS As String = Path.Combine(options.SourceDirectory, options.RomFSDirName)

        If options.CompressCodeBin Then
            Await RunProgram(Path_3dsbuilder, $"""{exeFS}"" ""{romFS}"" ""{exHeader}"" ""{options.Destination}""-compressCode")
            Console.WriteLine("WARNING: .code.bin is still compressed, and other operations may be affected.")
        Else
            Await RunProgram(Path_3dsbuilder, $"""{exeFS}"" ""{romFS}"" ""{exHeader}"" ""{options.Destination}""")
            Dim dotCodeBin = Path.Combine(options.SourceDirectory, options.ExeFSDirName, ".code.bin")
            Dim codeBin = Path.Combine(options.SourceDirectory, options.ExeFSDirName, "code.bin")
            If File.Exists(dotCodeBin) Then
                File.Move(dotCodeBin, codeBin)
            End If
        End If
    End Function

    ''' <summary>
    ''' Builds a 0-key encrypted CCI from the given files.
    ''' </summary>
    ''' <param name="sourceDirectory">Path of the files to build.  Must have been created with <see cref="ExtractAuto(String, String)"/> or equivalent function using default settings.</param>
    ''' <param name="outputROM">Destination of the output ROM.</param>
    Public Async Function Build3DS0Key(sourceDirectory As String, outputROM As String) As Task
        Dim options As New BuildOptions
        options.SourceDirectory = sourceDirectory
        options.Destination = outputROM

        Await Build3DS0Key(options)
    End Function

    ''' <summary>
    ''' Builds a CCI/3DS file encrypted with a 0-key, for use with Gateway.  Excludes update partitions, download play, and manual.
    ''' </summary>
    ''' <param name="options"></param>
    Public Async Function BuildCia(options As BuildOptions) As Task
        UpdateExheader(options, True)
        CopyMakeRom()
        Await BuildPartitions(options)

        Dim partitionArgs As String = ""

        'Delete partitions that are too small
        For Each item In {0, 1, 2, 6, 7}
            Dim info As New FileInfo(Path.Combine(ToolDirectory, "CustomPartition" & item.ToString & ".bin"))
            If info.Length <= 20000 Then
                File.Delete(info.FullName)
            Else
                Dim num = item.ToString
                partitionArgs &= $" -content CustomPartition{num}.bin:{num}"
            End If
        Next

        Dim headerPath As String = Path.Combine(options.SourceDirectory, options.RootHeaderName)
        Dim outputPath As String = Path.Combine(options.SourceDirectory, options.Destination)

        Await RunProgram(Path_makerom, $"-f cia -o ""{outputPath}""{partitionArgs}")

        'Cleanup
        For Each item In {0, 1, 2, 6, 7}
            Dim partition = Path.Combine(ToolDirectory, "CustomPartition" & item.ToString & ".bin")
            If File.Exists(partition) Then
                File.Delete(partition)
            End If
        Next
    End Function

    ''' <summary>
    ''' Builds a CIA from the given files.
    ''' </summary>
    ''' <param name="sourceDirectory">Path of the files to build.  Must have been created with <see cref="ExtractAuto(String, String)"/> or equivalent function using default settings.</param>
    ''' <param name="outputROM">Destination of the output ROM.</param>
    Public Async Function BuildCia(sourceDirectory As String, outputROM As String) As Task
        Dim options As New BuildOptions
        options.SourceDirectory = sourceDirectory
        options.Destination = outputROM

        Await BuildCia(options)
    End Function

    ''' <summary>
    ''' Builds files for use with HANS.
    ''' </summary>
    ''' <param name="options">Options to use for the build.  <see cref="BuildOptions.Destination"/> should be the SD card root.</param>
    ''' <param name="shortcutName">Name of the shortcut.  Should not contain spaces nor special characters.</param>
    ''' <param name="rawName">Raw name for the destination RomFS and Code files.  Should be short, but the exact requirements are unknown.</param>
    Public Async Function BuildHans(options As BuildOptions, shortcutName As String, rawName As String) As Task

        'Validate input.  Never trust the user.
        shortcutName = shortcutName.Replace(" ", "").Replace("é", "e")

        Copy3DSTool()

        'Create variables
        Dim romfsDir = Path.Combine(options.SourceDirectory, options.RomFSDirName)
        Dim romfsFile = Path.Combine(ToolDirectory, "romfsRepacked.bin")
        Dim codeFile = Path.Combine(options.SourceDirectory, options.ExeFSDirName, "code.bin")
        Dim smdhSourceFile = Path.Combine(options.SourceDirectory, options.ExeFSDirName, "icon.bin")
        Dim exheaderFile = Path.Combine(options.SourceDirectory, options.ExheaderName)
        Dim titleID As String

        If File.Exists(exheaderFile) Then
            Dim exheader = File.ReadAllBytes(exheaderFile)
            titleID = BitConverter.ToUInt64(exheader, &H200).ToString("X").PadLeft(16, "0"c)
        Else
            Throw New IOException($"Could not find exheader at the path ""{exheaderFile}"".")
        End If

        'Repack romfs
        Await BuildRomFS(romfsDir, romfsFile)

        'Copy the files
        '- Create non-existant directories
        If Not Directory.Exists(options.Destination) Then
            Directory.CreateDirectory(options.Destination)
        End If
        If Not Directory.Exists(Path.Combine(options.Destination, "hans")) Then
            Directory.CreateDirectory(Path.Combine(options.Destination, "hans"))
        End If

        '- Copy files if they exist
        If File.Exists(romfsFile) Then
            File.Copy(romfsFile, IO.Path.Combine(options.Destination, "hans", rawName & ".romfs"), True)
        End If
        If File.Exists(codeFile) Then
            File.Copy(codeFile, IO.Path.Combine(options.Destination, "hans", rawName & ".code"), True)
        End If

        'Create the homebrew launcher shortcut
        If Not Directory.Exists(IO.Path.Combine(options.Destination, "3ds")) Then
            Directory.CreateDirectory(IO.Path.Combine(options.Destination, "3ds"))
        End If

        '- Copy smdh
        Dim iconExists As Boolean = False
        If File.Exists(smdhSourceFile) Then
            iconExists = True
            File.Copy(smdhSourceFile, IO.Path.Combine(options.Destination, "3ds", shortcutName & ".smdh"), True)
        End If

        '- Write hans shortcut
        Dim shortcut As New Text.StringBuilder
        shortcut.AppendLine("<shortcut>")
        shortcut.AppendLine("	<executable>/3ds/hans/hans.3dsx</executable>")
        If iconExists Then
            shortcut.AppendLine($"	<icon>/3ds/{shortcutName}.smdh</icon>")
        End If
        shortcut.AppendLine($"	<arg>-f/3ds/hans/titles/{rawName}.txt</arg>")
        shortcut.AppendLine("</shortcut>")
        shortcut.AppendLine("<targets selectable=""false"">")
        shortcut.AppendLine($"	<title mediatype=""2"">{titleID}</title>")
        shortcut.AppendLine($"	<title mediatype=""1"">{titleID}</title>")
        shortcut.AppendLine("</targets>")
        File.WriteAllText(Path.Combine(options.Destination, "3ds", shortcutName & ".xml"), shortcut.ToString)

        '- Write hans title settings
        Dim preset As New Text.StringBuilder
        preset.Append("region : -1")
        preset.Append(vbLf)
        preset.Append("language : -1")
        preset.Append(vbLf)
        preset.Append("clock : 0")
        preset.Append(vbLf)
        preset.Append("romfs : 0")
        preset.Append(vbLf)
        preset.Append("code : 0")
        preset.Append(vbLf)
        preset.Append("nim_checkupdate : 1")
        preset.Append(vbLf)
        If Not Directory.Exists(Path.Combine(options.Destination, "3ds", "hans", "titles")) Then
            Directory.CreateDirectory(Path.Combine(options.Destination, "3ds", "hans", "titles"))
        End If
        File.WriteAllText(Path.Combine(options.Destination, "3ds", "hans", "titles", rawName & ".txt"), preset.ToString)
    End Function

    ''' <summary>
    ''' Builds files for use with HANS.
    ''' </summary>
    ''' <param name="sourceDirectory">Path of the files to build.  Must have been created with <see cref="ExtractAuto(String, String)"/> or equivalent function using default settings.</param>
    ''' <param name="sdRoot">Root of the SD card</param>
    ''' <param name="rawName">Raw name for the destination RomFS, Code, and shortcut files.  Should be short, but the exact requirements are unknown.  To use a different name for shortcut files, use <see cref="BuildHans(BuildOptions, String, String)"/>.</param>
    Public Async Function BuildHans(sourceDirectory As String, sdRoot As String, rawName As String) As Task
        Dim options As New BuildOptions
        options.SourceDirectory = sourceDirectory
        options.Destination = sdRoot
        Await BuildHans(options, rawName, rawName)
    End Function

    ''' <summary>
    ''' Builds a ROM from the given files.
    ''' </summary>
    ''' <param name="sourceDirectory">Path of the files to build.  Must have been created with <see cref="ExtractAuto(String, String)"/> or equivalent function using default settings.</param>
    ''' <param name="outputROM">Destination of the output ROM.</param>
    ''' <remarks>Output format is determined by file extension.  Extensions of ".cia" build a CIA, extensions of ".3dz" build a 0-key encrypted CCI, and all others build a decrypted CCI.  To force a different behavior, use a more specific Build function.</remarks>
    Public Async Function BuildAuto(sourceDirectory As String, outputROM As String) As Task
        If Path.GetExtension(outputROM).ToLower = ".cia" Then
            Await BuildCia(sourceDirectory, outputROM)
        ElseIf Path.GetExtension(outputROM).ToLower = ".3dz" Then
            Await Build3DS0Key(sourceDirectory, outputROM)
        Else
            Await Build3DSDecrypted(sourceDirectory, outputROM)
        End If
    End Function
#End Region

#Region "IDisposable Support"
    Private disposedValue As Boolean ' To detect redundant calls

    ' IDisposable
    Protected Overridable Sub Dispose(disposing As Boolean)
        If Not disposedValue Then
            If disposing Then
                ' TODO: dispose managed state (managed objects).

                DeleteTools()
            End If

            ' TODO: free unmanaged resources (unmanaged objects) and override Finalize() below.
            ' TODO: set large fields to null.
        End If
        disposedValue = True
    End Sub

    ' TODO: override Finalize() only if Dispose(disposing As Boolean) above has code to free unmanaged resources.
    'Protected Overrides Sub Finalize()
    '    ' Do not change this code.  Put cleanup code in Dispose(disposing As Boolean) above.
    '    Dispose(False)
    '    MyBase.Finalize()
    'End Sub

    ' This code added by Visual Basic to correctly implement the disposable pattern.
    Public Sub Dispose() Implements IDisposable.Dispose
        ' Do not change this code.  Put cleanup code in Dispose(disposing As Boolean) above.
        Dispose(True)
        ' TODO: uncomment the following line if Finalize() is overridden above.
        ' GC.SuppressFinalize(Me)
    End Sub
#End Region

End Class<|MERGE_RESOLUTION|>--- conflicted
+++ resolved
@@ -57,11 +57,8 @@
     Private Property Path_3dstool As String
     Private Property Path_3dsbuilder As String
     Private Property Path_makerom As String
-<<<<<<< HEAD
+    Private Property Path_ctrtool As String
     Private Property Path_ndstool As String
-=======
-    Private Property Path_ctrtool As String
->>>>>>> 38875b64
 
     Private Sub ResetToolDirectory()
         ToolDirectory = Path.Combine(Environment.GetFolderPath(Environment.SpecialFolder.LocalApplicationData), "DotNet3DSToolkit-" & Guid.NewGuid.ToString)
